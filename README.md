# claude-slash

Custom slash commands for Claude Code CLI. Save and restore your coding sessions, extract learnings, and enhance your development workflow with powerful slash commands.

## Features

<<<<<<< HEAD
- **🎯 `/slash`** - Display all available commands with descriptions
- **🎓 `/learn`** - Interactive learning and development workflow
- **📋 `/bootstrap`** - Bootstrap claude-slash installation
- **⚙️ `/menuconfig`** - Interactive configuration interface
- **🔄 `/update`** - Update commands to latest release
=======
- **📋 `/slash`** - Display all available commands with descriptions
- **💾 `/checkpoint`** - Save session state for future restoration
- **🔄 `/restore`** - Restore session from checkpoint file  
- **🧠 `/learn`** - Extract and integrate learnings into CLAUDE.md
- **⬆️ `/update`** - Update commands to latest version
- **🚀 `/bootstrap`** - Bootstrap claude-slash installation
- **⚙️ `/menuconfig`** - Interactive configuration management
>>>>>>> 671afa54

*All commands have shorthand aliases (e.g., `/ckpt`, `/rst`)*

## Installation

### One-Line Install (Recommended)
```bash
curl -sSL https://raw.githubusercontent.com/jeremyeder/claude-slash/main/install.sh | bash
```

### Global Installation (All Projects)
```bash
curl -sSL https://raw.githubusercontent.com/jeremyeder/claude-slash/main/install.sh | bash -s -- --global
```

## Usage

<<<<<<< HEAD
### Getting Started

After installation, use the `/slash` command to see all available commands:
=======
### Command Discovery

Get help and see all available commands:
>>>>>>> 671afa54

```bash
# Display all available commands
/slash
```

<<<<<<< HEAD
### Learn Command

The `/learn` command provides an interactive learning and development workflow:

```bash
# Start interactive learning session
/learn
```

### Bootstrap Command

Bootstrap a new claude-slash installation:

```bash
# Bootstrap installation
/bootstrap

# Bootstrap with options
/bootstrap --global --force
```

## Command Reference

| Command | Alias | Description |
|---------|--------|--------------|
| `/slash` | - | Display all available commands |
| `/learn` | - | Interactive learning workflow |
| `/bootstrap` | `/cr-bootstrap` | Bootstrap installation |
| `/menuconfig` | `/mcfg` | Interactive configuration |
| `/update` | `/cr-upgrade` | Update to latest release |
=======
### Session Management
```bash
# Create a checkpoint
/checkpoint "Before major refactor"

# Restore from latest checkpoint
/restore

# Restore from specific checkpoint
/restore checkpoint-2024-07-03-10-30-00.json
```

### Learning Integration
```bash
# Extract session learnings into CLAUDE.md
/learn
```

### Updates & Configuration
```bash
# Update to latest version
/update

# Interactive configuration
/menuconfig
```

## What Gets Saved

Checkpoints capture your complete development context:
- **Git state**: branch, commit hash, staged/modified files
- **Working directory**: current path and file structure
- **Session metadata**: timestamp, user, system info

Checkpoints are stored in `.claude/checkpoints/` within your git repository.

## Command Reference

| Command | Alias | Description |
|---------|-------|-------------|
| `/slash` | - | Display all available commands with descriptions |
| `/checkpoint [description]` | `/ckpt` | Create a session checkpoint |
| `/restore [checkpoint_file]` | `/rst` | Restore from checkpoint |
| `/learn` | - | Extract session learnings |
| `/update` | `/cr-upgrade` | Update to latest version |
| `/bootstrap` | `/cr-bootstrap` | Bootstrap installation |
| `/menuconfig` | `/mcfg` | Interactive configuration |
>>>>>>> 671afa54

## Updates

```bash
# Update existing installation
curl -sSL https://raw.githubusercontent.com/jeremyeder/claude-slash/main/install.sh | bash -s -- --update
```

## Contributing

1. Fork this repository
2. Create a new command file in `.claude/commands/`
3. Follow existing command format
4. Test your changes
5. Submit a pull request

### Development Setup
```bash
# Set up quality checks
./install.sh --hooks

# Run tests
npm test
```

## Security

- Commands execute in your local environment only
- No external network calls without explicit consent
- All data stays local to your git repository
- Review command implementations before installation

## Support

- **Issues**: [GitHub Issues](https://github.com/jeremyeder/claude-slash/issues)
- **Documentation**: [Claude Code Docs](https://docs.anthropic.com/en/docs/claude-code/slash-commands)

## License

<<<<<<< HEAD
This triggers GitHub Actions to:
- Create a GitHub release with changelog
- Package command files as downloadable assets
- Make the release available for updates

## Roadmap

- [x] Dynamic command discovery with `/slash`
- [x] Interactive learning workflow
- [x] Comprehensive test suite with 28+ test cases
- [x] Bootstrap installation system
- [x] Interactive configuration interface
- [ ] Project templates and scaffolding
- [ ] Git workflow helpers
- [ ] Development environment setup commands
- [ ] Integration with popular tools (Docker, Kubernetes, etc.)
=======
MIT License - see [LICENSE](LICENSE) file for details.
>>>>>>> 671afa54

---

*Made with ❤️ for the Claude Code community*<|MERGE_RESOLUTION|>--- conflicted
+++ resolved
@@ -4,23 +4,13 @@
 
 ## Features
 
-<<<<<<< HEAD
 - **🎯 `/slash`** - Display all available commands with descriptions
 - **🎓 `/learn`** - Interactive learning and development workflow
 - **📋 `/bootstrap`** - Bootstrap claude-slash installation
 - **⚙️ `/menuconfig`** - Interactive configuration interface
 - **🔄 `/update`** - Update commands to latest release
-=======
-- **📋 `/slash`** - Display all available commands with descriptions
-- **💾 `/checkpoint`** - Save session state for future restoration
-- **🔄 `/restore`** - Restore session from checkpoint file  
-- **🧠 `/learn`** - Extract and integrate learnings into CLAUDE.md
-- **⬆️ `/update`** - Update commands to latest version
-- **🚀 `/bootstrap`** - Bootstrap claude-slash installation
-- **⚙️ `/menuconfig`** - Interactive configuration management
->>>>>>> 671afa54
 
-*All commands have shorthand aliases (e.g., `/ckpt`, `/rst`)*
+*All commands have shorthand aliases (e.g., `/cr-bootstrap`, `/mcfg`)*
 
 ## Installation
 
@@ -36,22 +26,15 @@
 
 ## Usage
 
-<<<<<<< HEAD
 ### Getting Started
 
 After installation, use the `/slash` command to see all available commands:
-=======
-### Command Discovery
-
-Get help and see all available commands:
->>>>>>> 671afa54
 
 ```bash
 # Display all available commands
 /slash
 ```
 
-<<<<<<< HEAD
 ### Learn Command
 
 The `/learn` command provides an interactive learning and development workflow:
@@ -82,84 +65,68 @@
 | `/bootstrap` | `/cr-bootstrap` | Bootstrap installation |
 | `/menuconfig` | `/mcfg` | Interactive configuration |
 | `/update` | `/cr-upgrade` | Update to latest release |
-=======
-### Session Management
-```bash
-# Create a checkpoint
-/checkpoint "Before major refactor"
 
-# Restore from latest checkpoint
-/restore
+## How It Works
 
-# Restore from specific checkpoint
-/restore checkpoint-2024-07-03-10-30-00.json
-```
-
-### Learning Integration
-```bash
-# Extract session learnings into CLAUDE.md
-/learn
-```
-
-### Updates & Configuration
-```bash
-# Update to latest version
-/update
-
-# Interactive configuration
-/menuconfig
-```
-
-## What Gets Saved
-
-Checkpoints capture your complete development context:
-- **Git state**: branch, commit hash, staged/modified files
-- **Working directory**: current path and file structure
-- **Session metadata**: timestamp, user, system info
-
-Checkpoints are stored in `.claude/checkpoints/` within your git repository.
-
-## Command Reference
-
-| Command | Alias | Description |
-|---------|-------|-------------|
-| `/slash` | - | Display all available commands with descriptions |
-| `/checkpoint [description]` | `/ckpt` | Create a session checkpoint |
-| `/restore [checkpoint_file]` | `/rst` | Restore from checkpoint |
-| `/learn` | - | Extract session learnings |
-| `/update` | `/cr-upgrade` | Update to latest version |
-| `/bootstrap` | `/cr-bootstrap` | Bootstrap installation |
-| `/menuconfig` | `/mcfg` | Interactive configuration |
->>>>>>> 671afa54
-
-## Updates
-
-```bash
-# Update existing installation
-curl -sSL https://raw.githubusercontent.com/jeremyeder/claude-slash/main/install.sh | bash -s -- --update
-```
+Claude Code slash commands are markdown files stored in `.claude/commands/` that contain:
+- Command documentation
+- Shell script implementations using `!` prefix
+- Dynamic argument handling with `$ARGUMENTS`
 
 ## Contributing
 
 1. Fork this repository
 2. Create a new command file in `.claude/commands/`
-3. Follow existing command format
-4. Test your changes
-5. Submit a pull request
+3. Follow the existing command format
+4. Add documentation and examples
+5. Run linting and tests locally
+6. Submit a pull request
 
-### Development Setup
+### Local Development
+
 ```bash
-# Set up quality checks
+# Set up pre-commit hooks (automated quality checks - RECOMMENDED)
 ./install.sh --hooks
+
+# Alternative manual setup:
+pip install pre-commit
+pre-commit install
+
+# Run linting manually
+npm run lint
 
 # Run tests
 npm test
+
+# Run both linting and tests
+npm run validate
 ```
+
+### Pre-commit Hooks
+
+Pre-commit hooks automatically run quality checks before each commit to prevent CI failures:
+
+- **Markdown linting** - Ensures consistent markdown formatting
+- **Shell script validation** - Checks shell syntax with shellcheck
+- **File quality checks** - Removes trailing whitespace, ensures proper file endings
+
+**Setup**: Run `./install.sh --hooks` to automatically install and configure pre-commit hooks.
+
+**Manual execution**: `pre-commit run --all-files`
+
+**Skip once**: `git commit --no-verify` (use sparingly)
+
+### Command Development Guidelines
+
+- Use descriptive names and provide aliases for common commands
+- Include comprehensive documentation with usage examples
+- Test commands thoroughly before submitting
+- Ensure security best practices (no hardcoded paths, safe shell operations)
 
 ## Security
 
-- Commands execute in your local environment only
-- No external network calls without explicit consent
+- Commands are executed in your local environment
+- No external network calls without explicit user consent
 - All data stays local to your git repository
 - Review command implementations before installation
 
@@ -168,9 +135,29 @@
 - **Issues**: [GitHub Issues](https://github.com/jeremyeder/claude-slash/issues)
 - **Documentation**: [Claude Code Docs](https://docs.anthropic.com/en/docs/claude-code/slash-commands)
 
-## License
+MIT License - see [LICENSE](LICENSE) file for details.
 
-<<<<<<< HEAD
+## Updating Commands
+
+### Automatic Updates
+
+Keep your commands current with the latest features:
+
+```bash
+# Update via install script
+curl -sSL https://raw.githubusercontent.com/jeremyeder/claude-slash/main/install.sh | bash -s -- --update
+```
+
+### Release Process
+
+New releases are automatically created when tags are pushed:
+
+```bash
+# Create and push a new release tag
+git tag v1.1.0
+git push origin v1.1.0
+```
+
 This triggers GitHub Actions to:
 - Create a GitHub release with changelog
 - Package command files as downloadable assets
@@ -187,9 +174,6 @@
 - [ ] Git workflow helpers
 - [ ] Development environment setup commands
 - [ ] Integration with popular tools (Docker, Kubernetes, etc.)
-=======
-MIT License - see [LICENSE](LICENSE) file for details.
->>>>>>> 671afa54
 
 ---
 
