# claude-slash

<<<<<<< HEAD
Custom slash commands for Claude Code CLI. Save and restore your coding sessions, extract learnings, and enhance your development workflow with powerful slash commands.

## Features

- **📋 `/slash`** - Display all available commands with descriptions
- **💾 `/checkpoint`** - Save session state for future restoration
- **🔄 `/restore`** - Restore session from checkpoint file  
- **🧠 `/learn`** - Extract and integrate learnings into CLAUDE.md
- **⬆️ `/update`** - Update commands to latest version
- **🚀 `/bootstrap`** - Bootstrap claude-slash installation
- **⚙️ `/menuconfig`** - Interactive configuration management

*All commands have shorthand aliases (e.g., `/ckpt`, `/rst`)*
=======
Custom slash commands for Claude Code CLI. Save and restore your coding sessions with powerful checkpoint functionality.

## Features

- **📋 `/project:checkpoint`** - Save session state for future restoration
- **🔄 `/project:restore`** - Restore session from checkpoint file  
- **🧠 `/project:learn`** - Extract and integrate learnings into CLAUDE.md
- **⬆️ `/project:update`** - Update commands to latest version
- **🚀 `/project:bootstrap`** - Bootstrap claude-slash installation
- **⚙️ `/project:menuconfig`** - Interactive configuration management
>>>>>>> 5800ce5b

*All commands have shorthand aliases (e.g., `/project:ckpt`, `/project:rst`)*

## Installation

### One-Line Install (Recommended)
```bash
curl -sSL https://raw.githubusercontent.com/jeremyeder/claude-slash/main/install.sh | bash
```

### Global Installation (All Projects)
```bash
curl -sSL https://raw.githubusercontent.com/jeremyeder/claude-slash/main/install.sh | bash -s -- --global
```

## Usage

<<<<<<< HEAD
### Command Discovery

Get help and see all available commands:

```bash
# Display all available commands
/slash
```

### Session Management
```bash
# Create a checkpoint
/checkpoint "Before major refactor"

# Restore from latest checkpoint
/restore

# Restore from specific checkpoint
/restore checkpoint-2024-07-03-10-30-00.json
```

### Learning Integration
```bash
# Extract session learnings into CLAUDE.md
/learn
```

### Updates & Configuration
```bash
# Update to latest version
/update

# Interactive configuration
/menuconfig
=======
### Session Management
```bash
# Create a checkpoint
/project:checkpoint "Before major refactor"

# Restore from latest checkpoint
/project:restore

# Restore from specific checkpoint
/project:restore checkpoint-2024-07-03-10-30-00.json
>>>>>>> 5800ce5b
```

### Learning Integration
```bash
# Extract session learnings into CLAUDE.md
/project:learn
```

### Updates & Configuration
```bash
# Update to latest version
/project:update

# Interactive configuration
/project:menuconfig
```

## What Gets Saved

Checkpoints capture your complete development context:
- **Git state**: branch, commit hash, staged/modified files
- **Working directory**: current path and file structure
- **Session metadata**: timestamp, user, system info

Checkpoints are stored in `.claude/checkpoints/` within your git repository.

## Command Reference

| Command | Alias | Description |
|---------|-------|-------------|
<<<<<<< HEAD
| `/slash` | - | Display all available commands with descriptions |
| `/checkpoint [description]` | `/ckpt` | Create a session checkpoint |
| `/restore [checkpoint_file]` | `/rst` | Restore from checkpoint |
| `/learn` | - | Extract session learnings |
| `/update` | `/cr-upgrade` | Update to latest version |
| `/bootstrap` | `/cr-bootstrap` | Bootstrap installation |
| `/menuconfig` | `/mcfg` | Interactive configuration |
=======
| `/project:checkpoint [description]` | `/project:ckpt` | Create a session checkpoint |
| `/project:restore [checkpoint_file]` | `/project:rst` | Restore from checkpoint |
| `/project:learn` | - | Extract session learnings |
| `/project:update` | `/project:cr-upgrade` | Update to latest version |
| `/project:bootstrap` | `/project:cr-bootstrap` | Bootstrap installation |
| `/project:menuconfig` | `/project:mcfg` | Interactive configuration |
>>>>>>> 5800ce5b

## Updates

```bash
# Update existing installation
curl -sSL https://raw.githubusercontent.com/jeremyeder/claude-slash/main/install.sh | bash -s -- --update
```

## Contributing

1. Fork this repository
2. Create a new command file in `.claude/commands/`
3. Follow existing command format
4. Test your changes
5. Submit a pull request

### Development Setup
```bash
# Set up quality checks
./install.sh --hooks

# Run tests
npm test
```

## Security

- Commands execute in your local environment only
- No external network calls without explicit consent
- All data stays local to your git repository
- Review command implementations before installation

## Support

- **Issues**: [GitHub Issues](https://github.com/jeremyeder/claude-slash/issues)
- **Documentation**: [Claude Code Docs](https://docs.anthropic.com/en/docs/claude-code/slash-commands)

## License

MIT License - see [LICENSE](LICENSE) file for details.

---

*Made with ❤️ for the Claude Code community*<|MERGE_RESOLUTION|>--- conflicted
+++ resolved
@@ -1,6 +1,5 @@
 # claude-slash
 
-<<<<<<< HEAD
 Custom slash commands for Claude Code CLI. Save and restore your coding sessions, extract learnings, and enhance your development workflow with powerful slash commands.
 
 ## Features
@@ -14,20 +13,6 @@
 - **⚙️ `/menuconfig`** - Interactive configuration management
 
 *All commands have shorthand aliases (e.g., `/ckpt`, `/rst`)*
-=======
-Custom slash commands for Claude Code CLI. Save and restore your coding sessions with powerful checkpoint functionality.
-
-## Features
-
-- **📋 `/project:checkpoint`** - Save session state for future restoration
-- **🔄 `/project:restore`** - Restore session from checkpoint file  
-- **🧠 `/project:learn`** - Extract and integrate learnings into CLAUDE.md
-- **⬆️ `/project:update`** - Update commands to latest version
-- **🚀 `/project:bootstrap`** - Bootstrap claude-slash installation
-- **⚙️ `/project:menuconfig`** - Interactive configuration management
->>>>>>> 5800ce5b
-
-*All commands have shorthand aliases (e.g., `/project:ckpt`, `/project:rst`)*
 
 ## Installation
 
@@ -43,7 +28,6 @@
 
 ## Usage
 
-<<<<<<< HEAD
 ### Command Discovery
 
 Get help and see all available commands:
@@ -78,33 +62,6 @@
 
 # Interactive configuration
 /menuconfig
-=======
-### Session Management
-```bash
-# Create a checkpoint
-/project:checkpoint "Before major refactor"
-
-# Restore from latest checkpoint
-/project:restore
-
-# Restore from specific checkpoint
-/project:restore checkpoint-2024-07-03-10-30-00.json
->>>>>>> 5800ce5b
-```
-
-### Learning Integration
-```bash
-# Extract session learnings into CLAUDE.md
-/project:learn
-```
-
-### Updates & Configuration
-```bash
-# Update to latest version
-/project:update
-
-# Interactive configuration
-/project:menuconfig
 ```
 
 ## What Gets Saved
@@ -120,7 +77,6 @@
 
 | Command | Alias | Description |
 |---------|-------|-------------|
-<<<<<<< HEAD
 | `/slash` | - | Display all available commands with descriptions |
 | `/checkpoint [description]` | `/ckpt` | Create a session checkpoint |
 | `/restore [checkpoint_file]` | `/rst` | Restore from checkpoint |
@@ -128,14 +84,6 @@
 | `/update` | `/cr-upgrade` | Update to latest version |
 | `/bootstrap` | `/cr-bootstrap` | Bootstrap installation |
 | `/menuconfig` | `/mcfg` | Interactive configuration |
-=======
-| `/project:checkpoint [description]` | `/project:ckpt` | Create a session checkpoint |
-| `/project:restore [checkpoint_file]` | `/project:rst` | Restore from checkpoint |
-| `/project:learn` | - | Extract session learnings |
-| `/project:update` | `/project:cr-upgrade` | Update to latest version |
-| `/project:bootstrap` | `/project:cr-bootstrap` | Bootstrap installation |
-| `/project:menuconfig` | `/project:mcfg` | Interactive configuration |
->>>>>>> 5800ce5b
 
 ## Updates
 
