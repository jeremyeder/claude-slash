--- conflicted
+++ resolved
@@ -8,7 +8,7 @@
 # Colors for output
 RED='\033[0;31m'
 GREEN='\033[0;32m'
-YELLOW='\033[1;33m'
+# YELLOW='\033[1;33m' # Currently unused
 BLUE='\033[0;34m'
 NC='\033[0m' # No Color
 
@@ -36,12 +36,8 @@
 # Test command file existence
 test_command_files_exist() {
     test_start "Command files exist"
-    
-<<<<<<< HEAD
+
     if [ -f ".claude/commands/slash.md" ] && [ -f ".claude/commands/learn.md" ] && [ -f ".claude/commands/cr-bootstrap.md" ] && [ -f ".claude/commands/bootstrap.md" ] && [ -f ".claude/commands/menuconfig.md" ] && [ -f ".claude/commands/mcfg.md" ] && [ -f ".claude/commands/update.md" ] && [ -f ".claude/commands/cr-upgrade.md" ]; then
-=======
-    if [ -f ".claude/commands/checkpoint.md" ] && [ -f ".claude/commands/ckpt.md" ] && [ -f ".claude/commands/restore.md" ] && [ -f ".claude/commands/rst.md" ] && [ -f ".claude/commands/cr-bootstrap.md" ] && [ -f ".claude/commands/bootstrap.md" ] && [ -f ".claude/commands/menuconfig.md" ] && [ -f ".claude/commands/mcfg.md" ] && [ -f ".claude/commands/learn.md" ] && [ -f ".claude/commands/slash.md" ]; then
->>>>>>> 671afa54
         test_pass "All command files found"
     else
         test_fail "Missing command files"
@@ -51,7 +47,7 @@
 # Test command file structure
 test_command_structure() {
     test_start "Command file structure"
-    
+
     for file in .claude/commands/*.md; do
         if [ -f "$file" ]; then
             # Check for required sections
@@ -67,12 +63,12 @@
 # Test shell syntax in commands
 test_shell_syntax() {
     test_start "Shell syntax validation"
-    
+
     for file in .claude/commands/*.md; do
         if [ -f "$file" ]; then
             # Extract shell commands (lines starting with !)
             grep "^!" "$file" | sed 's/^!//' > /tmp/test_shell_commands.sh 2>/dev/null || true
-            
+
             if [ -s /tmp/test_shell_commands.sh ]; then
                 if bash -n /tmp/test_shell_commands.sh 2>/dev/null; then
                     test_pass "$(basename "$file") shell syntax valid"
@@ -82,39 +78,11 @@
             else
                 test_pass "$(basename "$file") has no shell commands to validate"
             fi
-            
+
             rm -f /tmp/test_shell_commands.sh
         fi
     done
 }
-
-# Test slash command functionality
-test_slash_command() {
-    test_start "Slash command functionality"
-    
-    if [ -f ".claude/commands/slash.md" ]; then
-        # Check for required sections
-        if grep -q "^# Slash Command" ".claude/commands/slash.md" && \
-           grep -q "Display all available commands" ".claude/commands/slash.md" && \
-           grep -q "for cmd_file in" ".claude/commands/slash.md"; then
-            test_pass "Slash command has proper structure and functionality"
-        else
-            test_fail "Slash command missing required content"
-        fi
-        
-        # Check for command discovery logic
-        if grep -q "extract_description" ".claude/commands/slash.md" && \
-           grep -q "extract_usage" ".claude/commands/slash.md"; then
-            test_pass "Slash command has command discovery logic"
-        else
-            test_fail "Slash command missing command discovery logic"
-        fi
-    else
-        test_fail "Slash command file not found"
-    fi
-}
-
-
 
 
 
@@ -122,7 +90,7 @@
 # Test install script
 test_install_script() {
     test_start "Install script validation"
-    
+
     if [ -f "install.sh" ]; then
         if [ -x "install.sh" ]; then
             if bash -n install.sh 2>/dev/null; then
@@ -141,7 +109,7 @@
 # Test bootstrap command functionality
 test_bootstrap_functionality() {
     test_start "Bootstrap command functionality"
-    
+
     # Test cr-bootstrap command structure
     if [ -f ".claude/commands/cr-bootstrap.md" ]; then
         if grep -q "Bootstrap claude-slash installation" ".claude/commands/cr-bootstrap.md"; then
@@ -149,14 +117,14 @@
         else
             test_fail "cr-bootstrap.md missing proper description"
         fi
-        
+
         # Test argument parsing
         if grep -q "for arg in \$ARGUMENTS" ".claude/commands/cr-bootstrap.md"; then
             test_pass "cr-bootstrap.md has argument parsing"
         else
             test_fail "cr-bootstrap.md missing argument parsing"
         fi
-        
+
         # Test installation options
         if grep -q -- "--global" ".claude/commands/cr-bootstrap.md" && grep -q -- "--force" ".claude/commands/cr-bootstrap.md"; then
             test_pass "cr-bootstrap.md has installation options"
@@ -171,14 +139,14 @@
 # Test bootstrap command alias
 test_bootstrap_alias() {
     test_start "Bootstrap command alias"
-    
+
     if [ -f ".claude/commands/bootstrap.md" ]; then
         if grep -q "This is an alias for the full" ".claude/commands/bootstrap.md"; then
             test_pass "bootstrap.md has proper alias documentation"
         else
             test_fail "bootstrap.md missing alias documentation"
         fi
-        
+
         # Test that alias has same core functionality
         if grep -q "install_global=false" ".claude/commands/bootstrap.md"; then
             test_pass "bootstrap.md has same core logic"
@@ -193,21 +161,21 @@
 # Test bootstrap command validation
 test_bootstrap_validation() {
     test_start "Bootstrap command validation"
-    
+
     # Test directory creation logic
     if grep -q "mkdir -p.*checkpoints" ".claude/commands/cr-bootstrap.md"; then
         test_pass "cr-bootstrap creates checkpoints directory"
     else
         test_fail "cr-bootstrap missing checkpoints directory creation"
     fi
-    
+
     # Test GitHub API usage
     if grep -q "api.github.com/repos" ".claude/commands/cr-bootstrap.md"; then
         test_pass "cr-bootstrap uses GitHub API"
     else
         test_fail "cr-bootstrap missing GitHub API usage"
     fi
-    
+
     # Test validation step
     if grep -q "Validating installation" ".claude/commands/cr-bootstrap.md"; then
         test_pass "cr-bootstrap includes validation step"
@@ -219,7 +187,7 @@
 # Test menuconfig functionality
 test_menuconfig_functionality() {
     test_start "Menuconfig command functionality"
-    
+
     if [ -f ".claude/commands/menuconfig.md" ]; then
         # Check for menuconfig-specific content
         if grep -q "menuconfig-style" ".claude/commands/menuconfig.md" && \
@@ -229,7 +197,7 @@
         else
             test_fail "Menuconfig command missing key functionality"
         fi
-        
+
         # Check if Python script path is referenced correctly
         if grep -q 'claude_menuconfig.py' ".claude/commands/menuconfig.md" && \
            grep -q 'scripts_dir.*claude_menuconfig.py' ".claude/commands/menuconfig.md"; then
@@ -237,11 +205,11 @@
         else
             test_fail "Menuconfig missing Python script reference"
         fi
-        
+
         # Check if the Python script exists
         if [ -f ".claude/scripts/claude_menuconfig.py" ]; then
             test_pass "Menuconfig Python script exists"
-            
+
             # Test Python syntax if python3 is available
             if command -v python3 &> /dev/null; then
                 if python3 -m py_compile .claude/scripts/claude_menuconfig.py 2>/dev/null; then
@@ -263,7 +231,7 @@
 # Test menuconfig alias
 test_menuconfig_alias() {
     test_start "Menuconfig alias functionality"
-    
+
     if [ -f ".claude/commands/mcfg.md" ] && [ -f ".claude/commands/menuconfig.md" ]; then
         # Check that both files reference the same Python script
         if grep -q "claude_menuconfig.py" ".claude/commands/mcfg.md" && \
@@ -272,7 +240,7 @@
         else
             test_fail "Menuconfig alias missing script reference"
         fi
-        
+
         # Check that alias has proper description
         if grep -q "Short alias" ".claude/commands/mcfg.md"; then
             test_pass "Menuconfig alias has proper description"
@@ -287,7 +255,7 @@
 # Test slash command functionality
 test_slash_command() {
     test_start "Slash command functionality"
-    
+
     if [ -f ".claude/commands/slash.md" ]; then
         # Check for proper structure
         if grep -q "Display all available custom slash commands" ".claude/commands/slash.md" && \
@@ -297,10 +265,10 @@
         else
             test_fail "Slash command missing key functionality"
         fi
-        
+
         # Check if it references command scanning
         if grep -q "commands_dir" ".claude/commands/slash.md" && \
-           grep -q "*.md" ".claude/commands/slash.md"; then
+           grep -q '\*.md' ".claude/commands/slash.md"; then
             test_pass "Slash command includes dynamic command scanning"
         else
             test_fail "Slash command missing dynamic scanning functionality"
@@ -315,10 +283,10 @@
     echo "🧪 claude-slash test suite"
     echo "=========================="
     echo
-    
+
     # Change to repository root
     cd "$(dirname "$0")/.."
-    
+
     # Run tests
     test_command_files_exist
     test_command_structure
@@ -330,8 +298,7 @@
     test_install_script
     test_menuconfig_functionality
     test_menuconfig_alias
-    test_slash_command
-    
+
     # Summary
     echo
     echo "📊 Test Results"
@@ -339,7 +306,7 @@
     echo "Tests run: $TESTS_RUN"
     echo -e "Tests passed: ${GREEN}$TESTS_PASSED${NC}"
     echo -e "Tests failed: ${RED}$TESTS_FAILED${NC}"
-    
+
     if [ $TESTS_FAILED -eq 0 ]; then
         echo -e "\n${GREEN}🎉 All tests passed!${NC}"
         exit 0
