#!/bin/bash

# claude-slash installer
# Installs Claude Code slash commands for enhanced development workflows

set -e

# Colors for output
RED='\033[0;31m'
GREEN='\033[0;32m'
YELLOW='\033[1;33m'
BLUE='\033[0;34m'
NC='\033[0m' # No Color

# GitHub repository details
REPO_URL="https://raw.githubusercontent.com/jeremyeder/claude-slash/main"
API_URL="https://api.github.com/repos/jeremyeder/claude-slash"
<<<<<<< HEAD
COMMANDS=("learn.md" "update.md" "cr-upgrade.md" "bootstrap.md" "cr-bootstrap.md" "menuconfig.md" "mcfg.md")
=======
COMMANDS=("checkpoint.md" "ckpt.md" "restore.md" "rst.md" "update.md" "cr-upgrade.md" "bootstrap.md" "cr-bootstrap.md" "learn.md" "menuconfig.md" "mcfg.md" "slash.md")
>>>>>>> 671afa54
INSTALLER_VERSION="1.2.1"

# Print colored output
print_status() {
    echo -e "${BLUE}[INFO]${NC} $1"
}

print_success() {
    echo -e "${GREEN}[SUCCESS]${NC} $1"
}

print_warning() {
    echo -e "${YELLOW}[WARNING]${NC} $1"
}

print_error() {
    echo -e "${RED}[ERROR]${NC} $1"
}

# Check if we're in a git repository
check_git_repo() {
    if git rev-parse --git-dir > /dev/null 2>&1; then
        return 0
    else
        return 1
    fi
}

# Install commands to project directory
install_project() {
    print_status "Installing commands for current project..."
    
    # Create commands directory
    mkdir -p .claude/commands
    
    # Download each command file
    for cmd in "${COMMANDS[@]}"; do
        print_status "Downloading $cmd..."
        if curl -sSL "$REPO_URL/.claude/commands/$cmd" -o ".claude/commands/$cmd"; then
            print_success "Downloaded $cmd"
        else
            print_error "Failed to download $cmd"
            exit 1
        fi
    done
    
    print_success "Commands installed to .claude/commands/"
    print_status "Available commands:"
    echo "  • /slash - Display all available commands"
<<<<<<< HEAD
    echo "  • /learn - Interactive learning command"
    echo "  • /update - Update commands to latest release"
    echo "  • /cr-upgrade - Shorthand alias for update"
=======
    echo "  • /checkpoint [description] - Create a session checkpoint"
    echo "  • /restore [checkpoint] - Restore from a checkpoint"
    echo "  • /learn - Extract session learnings into CLAUDE.md"
    echo "  • /update - Update commands to latest release"
    echo "  • /bootstrap - Bootstrap claude-slash installation"
    echo "  • /menuconfig - Interactive configuration management"
>>>>>>> 671afa54
}

# Update existing installation
update_installation() {
    print_status "🔄 Updating claude-slash commands..."
    
    # Determine installation location
    local install_dir=""
    local install_type=""
    
    if [ -d ".claude/commands" ]; then
        install_dir=".claude/commands"
        install_type="project"
    elif [ -d "$HOME/.claude/commands" ]; then
        install_dir="$HOME/.claude/commands"
        install_type="global"
    else
        print_error "No claude-slash installation found"
        print_status "Run the installer first: $0"
        exit 1
    fi
    
    print_status "Found $install_type installation at: $install_dir"
    
    # Check for latest release
    print_status "🔍 Checking latest release..."
    local latest_info
    if ! latest_info=$(curl -s "$API_URL/releases/latest"); then
        print_error "Failed to check for updates (network error)"
        exit 1
    fi
    
    local latest_tag
    latest_tag=$(echo "$latest_info" | grep '"tag_name"' | sed 's/.*"tag_name": *"\([^"]*\)".*/\1/')
    
    if [ -z "$latest_tag" ]; then
        print_error "Could not determine latest version"
        exit 1
    fi
    
    print_status "📦 Latest release: $latest_tag"
    
    # Create backup
    local backup_dir
    backup_dir="$install_dir.backup.$(date +%Y%m%d-%H%M%S)"
    print_status "💾 Creating backup at: $backup_dir"
    cp -r "$install_dir" "$backup_dir"
    
    # Download and extract latest release
    local temp_dir
    temp_dir=$(mktemp -d)
    print_status "⬇️  Downloading latest release..."
    
    if ! curl -sL "$API_URL/tarball/$latest_tag" | tar -xz -C "$temp_dir" --strip-components=1; then
        print_error "Failed to download release"
        print_status "🔄 Restoring from backup..."
        rm -rf "$install_dir"
        mv "$backup_dir" "$install_dir"
        rm -rf "$temp_dir"
        exit 1
    fi
    
    # Update commands
    if [ -d "$temp_dir/.claude/commands" ]; then
        print_status "🔄 Updating commands..."
        
        # Remove old commands
        find "$install_dir" -name "*.md" -delete
        
        # Copy new commands
        cp "$temp_dir/.claude/commands/"*.md "$install_dir/"
        
        print_success "✅ Update completed successfully!"
        print_status "📦 Updated to: $latest_tag"
        print_status "📁 Backup saved to: $backup_dir"
        print_status "🗑️  Remove backup with: rm -rf $backup_dir"
        
    else
        print_error "Downloaded release doesn't contain command files"
        print_status "🔄 Restoring from backup..."
        rm -rf "$install_dir"
        mv "$backup_dir" "$install_dir"
    fi
    
    # Cleanup
    rm -rf "$temp_dir"
}

# Install commands to user directory
install_user() {
    print_status "Installing commands for personal use..."
    
    # Create user commands directory
    mkdir -p ~/.claude/commands
    
    # Download each command file
    for cmd in "${COMMANDS[@]}"; do
        print_status "Downloading $cmd..."
        if curl -sSL "$REPO_URL/.claude/commands/$cmd" -o "$HOME/.claude/commands/$cmd"; then
            print_success "Downloaded $cmd"
        else
            print_error "Failed to download $cmd"
            exit 1
        fi
    done
    
    print_success "Commands installed to ~/.claude/commands/"
    print_status "Available commands:"
    echo "  • /slash - Display all available commands"
<<<<<<< HEAD
    echo "  • /learn - Interactive learning command"
    echo "  • /update - Update commands to latest release"
    echo "  • /cr-upgrade - Shorthand alias for update"
=======
    echo "  • /checkpoint [description] - Create a session checkpoint"
    echo "  • /restore [checkpoint] - Restore from a checkpoint"
    echo "  • /learn - Extract session learnings into CLAUDE.md"
    echo "  • /update - Update commands to latest release"
    echo "  • /bootstrap - Bootstrap claude-slash installation"
    echo "  • /menuconfig - Interactive configuration management"
>>>>>>> 671afa54
}

# Setup pre-commit hooks
setup_precommit_hooks() {
    print_status "Setting up pre-commit hooks..."
    
    # Check if pre-commit is available
    if ! command -v pre-commit &> /dev/null; then
        print_status "Installing pre-commit..."
        
        # Try different installation methods
        if command -v pip3 &> /dev/null; then
            pip3 install pre-commit
        elif command -v pip &> /dev/null; then
            pip install pre-commit
        else
            print_error "pip/pip3 not found. Please install pre-commit manually: pip install pre-commit"
            exit 1
        fi
    fi
    
    # Install hooks
    print_status "Installing pre-commit hooks..."
    if pre-commit install; then
        print_success "Pre-commit hooks installed successfully!"
        
        # Test hooks
        print_status "Testing pre-commit setup..."
        if pre-commit run --all-files; then
            print_success "Pre-commit hooks are working correctly!"
        else
            print_warning "Pre-commit hooks found some issues (this is normal for initial setup)"
            print_status "Run 'pre-commit run --all-files' to see and fix any issues"
        fi
    else
        print_error "Failed to install pre-commit hooks"
        exit 1
    fi
}

# Show version information
show_version() {
    echo "claude-slash installer v$INSTALLER_VERSION"
    
    # Get latest release version from GitHub
    print_status "Checking latest release version..."
    local latest_info
    if latest_info=$(curl -s "$API_URL/releases/latest" 2>/dev/null) && [ -n "$latest_info" ]; then
        local latest_tag
        latest_tag=$(echo "$latest_info" | grep '"tag_name"' | sed 's/.*"tag_name": *"\([^"]*\)".*/\1/')
        if [ -n "$latest_tag" ]; then
            echo "Latest release: $latest_tag"
        else
            echo "Latest release: Unable to determine"
        fi
    else
        echo "Latest release: Unable to check (network error)"
    fi
}

# Main installation logic
main() {
    echo "🚀 claude-slash installer v$INSTALLER_VERSION"
    echo "============================================="
    echo
    
    # Check for required tools
    if ! command -v curl &> /dev/null; then
        print_error "curl is required but not installed. Please install curl first."
        exit 1
    fi
    
    if ! command -v git &> /dev/null; then
        print_error "git is required but not installed. Please install git first."
        exit 1
    fi
    
    # Determine installation type
    if check_git_repo; then
        print_status "Git repository detected"
        
        # Check for --global flag
        if [[ "$1" == "--global" ]]; then
            install_user
        else
            print_status "Installing to current project (use --global for personal installation)"
            install_project
        fi
    else
        print_warning "Not in a git repository"
        print_status "Installing to personal directory (~/.claude/commands/)"
        install_user
    fi
    
    echo
    print_success "Installation complete!"
    echo
    print_status "Next steps:"
    echo "1. Open Claude Code CLI in your project"
    echo "2. Try: /slash to see all available commands"
<<<<<<< HEAD
    echo "3. Update anytime with: /update"
=======
    echo "3. Use: /learn to extract session insights"
    echo "4. Update anytime with: /update"
>>>>>>> 671afa54
    echo
    print_status "For more information, visit:"
    echo "https://github.com/jeremyeder/claude-slash"
}

# Handle command line arguments
case "${1:-}" in
    --help|-h)
        echo "Usage: $0 [OPTIONS]"
        echo
        echo "Options:"
        echo "  --version   Show version information"
        echo "  --update    Update existing installation to latest release"
        echo "  --global    Install to personal directory (~/.claude/commands/)"
        echo "  --hooks     Setup pre-commit hooks for quality checks"
        echo "  --help      Show this help message"
        echo
        echo "Examples:"
        echo "  $0                    # Install to current project"
        echo "  $0 --global          # Install for personal use"
        echo "  $0 --update          # Update existing installation"
        echo "  $0 --hooks           # Setup pre-commit hooks"
        echo "  $0 --version         # Show version information"
        exit 0
        ;;
    --version|-v)
        show_version
        exit 0
        ;;
    --update)
        update_installation
        ;;
    --hooks)
        setup_precommit_hooks
        ;;
    *)
        main "$@"
        ;;
esac<|MERGE_RESOLUTION|>--- conflicted
+++ resolved
@@ -15,11 +15,7 @@
 # GitHub repository details
 REPO_URL="https://raw.githubusercontent.com/jeremyeder/claude-slash/main"
 API_URL="https://api.github.com/repos/jeremyeder/claude-slash"
-<<<<<<< HEAD
-COMMANDS=("learn.md" "update.md" "cr-upgrade.md" "bootstrap.md" "cr-bootstrap.md" "menuconfig.md" "mcfg.md")
-=======
-COMMANDS=("checkpoint.md" "ckpt.md" "restore.md" "rst.md" "update.md" "cr-upgrade.md" "bootstrap.md" "cr-bootstrap.md" "learn.md" "menuconfig.md" "mcfg.md" "slash.md")
->>>>>>> 671afa54
+COMMANDS=("learn.md" "update.md" "cr-upgrade.md" "bootstrap.md" "cr-bootstrap.md" "menuconfig.md" "mcfg.md" "slash.md")
 INSTALLER_VERSION="1.2.1"
 
 # Print colored output
@@ -51,10 +47,10 @@
 # Install commands to project directory
 install_project() {
     print_status "Installing commands for current project..."
-    
+
     # Create commands directory
     mkdir -p .claude/commands
-    
+
     # Download each command file
     for cmd in "${COMMANDS[@]}"; do
         print_status "Downloading $cmd..."
@@ -65,32 +61,23 @@
             exit 1
         fi
     done
-    
+
     print_success "Commands installed to .claude/commands/"
     print_status "Available commands:"
     echo "  • /slash - Display all available commands"
-<<<<<<< HEAD
     echo "  • /learn - Interactive learning command"
     echo "  • /update - Update commands to latest release"
     echo "  • /cr-upgrade - Shorthand alias for update"
-=======
-    echo "  • /checkpoint [description] - Create a session checkpoint"
-    echo "  • /restore [checkpoint] - Restore from a checkpoint"
-    echo "  • /learn - Extract session learnings into CLAUDE.md"
-    echo "  • /update - Update commands to latest release"
-    echo "  • /bootstrap - Bootstrap claude-slash installation"
-    echo "  • /menuconfig - Interactive configuration management"
->>>>>>> 671afa54
 }
 
 # Update existing installation
 update_installation() {
     print_status "🔄 Updating claude-slash commands..."
-    
+
     # Determine installation location
     local install_dir=""
     local install_type=""
-    
+
     if [ -d ".claude/commands" ]; then
         install_dir=".claude/commands"
         install_type="project"
@@ -102,9 +89,9 @@
         print_status "Run the installer first: $0"
         exit 1
     fi
-    
+
     print_status "Found $install_type installation at: $install_dir"
-    
+
     # Check for latest release
     print_status "🔍 Checking latest release..."
     local latest_info
@@ -112,28 +99,28 @@
         print_error "Failed to check for updates (network error)"
         exit 1
     fi
-    
+
     local latest_tag
     latest_tag=$(echo "$latest_info" | grep '"tag_name"' | sed 's/.*"tag_name": *"\([^"]*\)".*/\1/')
-    
+
     if [ -z "$latest_tag" ]; then
         print_error "Could not determine latest version"
         exit 1
     fi
-    
+
     print_status "📦 Latest release: $latest_tag"
-    
+
     # Create backup
     local backup_dir
     backup_dir="$install_dir.backup.$(date +%Y%m%d-%H%M%S)"
     print_status "💾 Creating backup at: $backup_dir"
     cp -r "$install_dir" "$backup_dir"
-    
+
     # Download and extract latest release
     local temp_dir
     temp_dir=$(mktemp -d)
     print_status "⬇️  Downloading latest release..."
-    
+
     if ! curl -sL "$API_URL/tarball/$latest_tag" | tar -xz -C "$temp_dir" --strip-components=1; then
         print_error "Failed to download release"
         print_status "🔄 Restoring from backup..."
@@ -142,29 +129,29 @@
         rm -rf "$temp_dir"
         exit 1
     fi
-    
+
     # Update commands
     if [ -d "$temp_dir/.claude/commands" ]; then
         print_status "🔄 Updating commands..."
-        
+
         # Remove old commands
         find "$install_dir" -name "*.md" -delete
-        
+
         # Copy new commands
         cp "$temp_dir/.claude/commands/"*.md "$install_dir/"
-        
+
         print_success "✅ Update completed successfully!"
         print_status "📦 Updated to: $latest_tag"
         print_status "📁 Backup saved to: $backup_dir"
         print_status "🗑️  Remove backup with: rm -rf $backup_dir"
-        
+
     else
         print_error "Downloaded release doesn't contain command files"
         print_status "🔄 Restoring from backup..."
         rm -rf "$install_dir"
         mv "$backup_dir" "$install_dir"
     fi
-    
+
     # Cleanup
     rm -rf "$temp_dir"
 }
@@ -172,10 +159,10 @@
 # Install commands to user directory
 install_user() {
     print_status "Installing commands for personal use..."
-    
+
     # Create user commands directory
     mkdir -p ~/.claude/commands
-    
+
     # Download each command file
     for cmd in "${COMMANDS[@]}"; do
         print_status "Downloading $cmd..."
@@ -186,32 +173,23 @@
             exit 1
         fi
     done
-    
+
     print_success "Commands installed to ~/.claude/commands/"
     print_status "Available commands:"
     echo "  • /slash - Display all available commands"
-<<<<<<< HEAD
     echo "  • /learn - Interactive learning command"
     echo "  • /update - Update commands to latest release"
     echo "  • /cr-upgrade - Shorthand alias for update"
-=======
-    echo "  • /checkpoint [description] - Create a session checkpoint"
-    echo "  • /restore [checkpoint] - Restore from a checkpoint"
-    echo "  • /learn - Extract session learnings into CLAUDE.md"
-    echo "  • /update - Update commands to latest release"
-    echo "  • /bootstrap - Bootstrap claude-slash installation"
-    echo "  • /menuconfig - Interactive configuration management"
->>>>>>> 671afa54
 }
 
 # Setup pre-commit hooks
 setup_precommit_hooks() {
     print_status "Setting up pre-commit hooks..."
-    
+
     # Check if pre-commit is available
     if ! command -v pre-commit &> /dev/null; then
         print_status "Installing pre-commit..."
-        
+
         # Try different installation methods
         if command -v pip3 &> /dev/null; then
             pip3 install pre-commit
@@ -222,12 +200,12 @@
             exit 1
         fi
     fi
-    
+
     # Install hooks
     print_status "Installing pre-commit hooks..."
     if pre-commit install; then
         print_success "Pre-commit hooks installed successfully!"
-        
+
         # Test hooks
         print_status "Testing pre-commit setup..."
         if pre-commit run --all-files; then
@@ -245,7 +223,7 @@
 # Show version information
 show_version() {
     echo "claude-slash installer v$INSTALLER_VERSION"
-    
+
     # Get latest release version from GitHub
     print_status "Checking latest release version..."
     local latest_info
@@ -267,22 +245,22 @@
     echo "🚀 claude-slash installer v$INSTALLER_VERSION"
     echo "============================================="
     echo
-    
+
     # Check for required tools
     if ! command -v curl &> /dev/null; then
         print_error "curl is required but not installed. Please install curl first."
         exit 1
     fi
-    
+
     if ! command -v git &> /dev/null; then
         print_error "git is required but not installed. Please install git first."
         exit 1
     fi
-    
+
     # Determine installation type
     if check_git_repo; then
         print_status "Git repository detected"
-        
+
         # Check for --global flag
         if [[ "$1" == "--global" ]]; then
             install_user
@@ -295,19 +273,14 @@
         print_status "Installing to personal directory (~/.claude/commands/)"
         install_user
     fi
-    
+
     echo
     print_success "Installation complete!"
     echo
     print_status "Next steps:"
     echo "1. Open Claude Code CLI in your project"
     echo "2. Try: /slash to see all available commands"
-<<<<<<< HEAD
     echo "3. Update anytime with: /update"
-=======
-    echo "3. Use: /learn to extract session insights"
-    echo "4. Update anytime with: /update"
->>>>>>> 671afa54
     echo
     print_status "For more information, visit:"
     echo "https://github.com/jeremyeder/claude-slash"
